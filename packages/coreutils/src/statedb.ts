// Copyright (c) Jupyter Development Team.
// Distributed under the terms of the Modified BSD License.

import { ReadonlyJSONObject, ReadonlyJSONValue } from '@phosphor/coreutils';

import { ISignal, Signal } from '@phosphor/signaling';

<<<<<<< HEAD
import { IDataConnector } from './interfaces';

/* tslint:disable */
/**
 * The default state database token.
 */
export const IStateDB = new Token<IStateDB>('@jupyterlab/coreutils:IStateDB');
/* tslint:enable */

/**
 * A state database for saving small application state data that persists
 * between user sessions.
 */
export interface IStateDB<T extends ReadonlyJSONValue = ReadonlyJSONValue>
  extends IDataConnector<T> {
  /**
   * Return a serialized copy of the state database's entire contents.
   *
   * @returns A promise that resolves with the database contents as JSON.
   */
  toJSON(): Promise<{ [id: string]: T }>;
}

=======
import { IStateDB } from './tokens';
>>>>>>> ce4c47a9
/**
 * The default concrete implementation of a state database.
 */
export class StateDB<T extends ReadonlyJSONValue = ReadonlyJSONValue>
  implements IStateDB<T> {
  /**
   * Create a new state database.
   *
   * @param options - The instantiation options for a state database.
   */
  constructor(options: StateDB.IOptions = {}) {
    const { connector, transform } = options;

    this._connector = connector || new StateDB.Connector();
    this._ready = (transform || Promise.resolve(null)).then(transformation => {
      if (!transformation) {
        return;
      }

      const { contents, type } = transformation;

      switch (type) {
        case 'cancel':
          return;
        case 'clear':
          return this._clear();
        case 'merge':
          return this._merge(contents || {});
        case 'overwrite':
          return this._overwrite(contents || {});
        default:
          return;
      }
    });
  }

  /**
   * A signal that emits the change type any time a value changes.
   */
  get changed(): ISignal<this, StateDB.Change> {
    return this._changed;
  }

  /**
   * Clear the entire database.
   */
  async clear(): Promise<void> {
    await this._ready;
    await this._clear();
  }

  /**
   * Retrieve a saved bundle from the database.
   *
   * @param id - The identifier used to retrieve a data bundle.
   *
   * @returns A promise that bears a data payload if available.
   *
   * #### Notes
   * The `id` values of stored items in the state database are formatted:
   * `'namespace:identifier'`, which is the same convention that command
   * identifiers in JupyterLab use as well. While this is not a technical
   * requirement for `fetch()`, `remove()`, and `save()`, it *is* necessary for
   * using the `list(namespace: string)` method.
   *
   * The promise returned by this method may be rejected if an error occurs in
   * retrieving the data. Non-existence of an `id` will succeed with the `value`
   * `undefined`.
   */
  async fetch(id: string): Promise<T> {
    await this._ready;
    return this._fetch(id);
  }

  /**
   * Retrieve all the saved bundles for a namespace.
   *
   * @param filter - The namespace prefix to retrieve.
   *
   * @returns A promise that bears a collection of payloads for a namespace.
   *
   * #### Notes
   * Namespaces are entirely conventional entities. The `id` values of stored
   * items in the state database are formatted: `'namespace:identifier'`, which
   * is the same convention that command identifiers in JupyterLab use as well.
   *
   * If there are any errors in retrieving the data, they will be logged to the
   * console in order to optimistically return any extant data without failing.
   * This promise will always succeed.
   */
  async list(namespace: string): Promise<{ ids: string[]; values: T[] }> {
    await this._ready;
    return this._list(namespace);
  }

  /**
   * Remove a value from the database.
   *
   * @param id - The identifier for the data being removed.
   *
   * @returns A promise that is rejected if remove fails and succeeds otherwise.
   */
  async remove(id: string): Promise<void> {
    await this._ready;
    await this._remove(id);
    this._changed.emit({ id, type: 'remove' });
  }

  /**
   * Save a value in the database.
   *
   * @param id - The identifier for the data being saved.
   *
   * @param value - The data being saved.
   *
   * @returns A promise that is rejected if saving fails and succeeds otherwise.
   *
   * #### Notes
   * The `id` values of stored items in the state database are formatted:
   * `'namespace:identifier'`, which is the same convention that command
   * identifiers in JupyterLab use as well. While this is not a technical
   * requirement for `fetch()`, `remove()`, and `save()`, it *is* necessary for
   * using the `list(namespace: string)` method.
   */
  async save(id: string, value: T): Promise<void> {
    await this._ready;
    await this._save(id, value);
    this._changed.emit({ id, type: 'save' });
  }

  /**
   * Return a serialized copy of the state database's entire contents.
   *
   * @returns A promise that resolves with the database contents as JSON.
   */
  async toJSON(): Promise<{ readonly [id: string]: T }> {
    await this._ready;

    const { ids, values } = await this._list();

    return values.reduce(
      (acc, val, idx) => {
        acc[ids[idx]] = val;
        return acc;
      },
      {} as { [id: string]: T }
    );
  }

  /**
   * Clear the entire database.
   */
  private async _clear(): Promise<void> {
    await Promise.all((await this._list()).ids.map(id => this._remove(id)));
  }

  /**
   * Fetch a value from the database.
   */
  private async _fetch(id: string): Promise<T | undefined> {
    const value = await this._connector.fetch(id);

    if (value) {
      return (JSON.parse(value) as Private.Envelope).v as T;
    }
  }

  /**
   * Fetch a list from the database.
   */
  private async _list(query?: string): Promise<{ ids: string[]; values: T[] }> {
    const { ids, values } = await this._connector.list(query);

    return {
      ids,
      values: values.map(val => (JSON.parse(val) as Private.Envelope).v as T)
    };
  }

  /**
   * Merge data into the state database.
   */
  private async _merge(contents: { [id: string]: T }): Promise<void> {
    await Promise.all(
      Object.keys(contents).map(key => this._save(key, contents[key]))
    );
  }

  /**
   * Overwrite the entire database with new contents.
   */
  private async _overwrite(contents: { [id: string]: T }): Promise<void> {
    await this._clear();
    await this._merge(contents);
  }

  /**
   * Remove a key in the database.
   */
  private async _remove(id: string): Promise<void> {
    return this._connector.remove(id);
  }

  /**
   * Save a key and its value in the database.
   */
  private async _save(id: string, value: T): Promise<void> {
    return this._connector.save(id, JSON.stringify({ v: value }));
  }

  private _changed = new Signal<this, StateDB.Change>(this);
  private _connector: IDataConnector<string>;
  private _ready: Promise<void>;
}

/**
 * A namespace for StateDB statics.
 */
export namespace StateDB {
  /**
   * A state database change.
   */
  export type Change = {
    /**
     * The key of the database item that was changed.
     *
     * #### Notes
     * This field is set to `null` for global changes (i.e. `clear`).
     */
    id: string | null;

    /**
     * The type of change.
     */
    type: 'clear' | 'remove' | 'save';
  };

  /**
   * A data transformation that can be applied to a state database.
   */
  export type DataTransform = {
    /*
     * The change operation being applied.
     */
    type: 'cancel' | 'clear' | 'merge' | 'overwrite';

    /**
     * The contents of the change operation.
     */
    contents: ReadonlyJSONObject | null;
  };

  /**
   * The instantiation options for a state database.
   */
  export interface IOptions {
    /**
     * Optional string key/value connector. Defaults to in-memory connector.
     */
    connector?: IDataConnector<string>;

    /**
     * An optional promise that resolves with a data transformation that is
     * applied to the database contents before the database begins resolving
     * client requests.
     */
    transform?: Promise<DataTransform>;
  }

  /**
   * An in-memory string key/value data connector.
   */
  export class Connector implements IDataConnector<string> {
    /**
     * Retrieve an item from the data connector.
     */
    async fetch(id: string): Promise<string> {
      return this._storage[id];
    }

    /**
     * Retrieve the list of items available from the data connector.
     */
    async list(query = ''): Promise<{ ids: string[]; values: string[] }> {
      return Object.keys(this._storage).reduce(
        (acc, val) => {
          if (val && val.indexOf(query) === 0) {
            acc.ids.push(val);
            acc.values.push(this._storage[val]);
          }
          return acc;
        },
        { ids: [], values: [] }
      );
    }

    /**
     * Remove a value using the data connector.
     */
    async remove(id: string): Promise<void> {
      delete this._storage[id];
    }

    /**
     * Save a value using the data connector.
     */
    async save(id: string, value: string): Promise<void> {
      this._storage[id] = value;
    }

    private _storage: { [key: string]: string } = {};
  }
}

/*
 * A namespace for private module data.
 */
namespace Private {
  /**
   * An envelope around a JSON value stored in the state database.
   */
  export type Envelope = { readonly v: ReadonlyJSONValue };
}<|MERGE_RESOLUTION|>--- conflicted
+++ resolved
@@ -5,33 +5,10 @@
 
 import { ISignal, Signal } from '@phosphor/signaling';
 
-<<<<<<< HEAD
 import { IDataConnector } from './interfaces';
 
-/* tslint:disable */
-/**
- * The default state database token.
- */
-export const IStateDB = new Token<IStateDB>('@jupyterlab/coreutils:IStateDB');
-/* tslint:enable */
-
-/**
- * A state database for saving small application state data that persists
- * between user sessions.
- */
-export interface IStateDB<T extends ReadonlyJSONValue = ReadonlyJSONValue>
-  extends IDataConnector<T> {
-  /**
-   * Return a serialized copy of the state database's entire contents.
-   *
-   * @returns A promise that resolves with the database contents as JSON.
-   */
-  toJSON(): Promise<{ [id: string]: T }>;
-}
-
-=======
 import { IStateDB } from './tokens';
->>>>>>> ce4c47a9
+
 /**
  * The default concrete implementation of a state database.
  */
