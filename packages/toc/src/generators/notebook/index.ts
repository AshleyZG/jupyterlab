--- conflicted
+++ resolved
@@ -218,11 +218,8 @@
               cell.node.scrollIntoView();
             };
           };
-<<<<<<< HEAD
-          heading = getMarkdownHeading(
-=======
+
           const markdownHeadings = getMarkdownHeadings(
->>>>>>> 1f3fa457
             model!.getValue(),
             onClick,
             dict,
