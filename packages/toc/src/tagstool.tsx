import { INotebookTracker } from '@jupyterlab/notebook';
import { Cell, ICellModel } from '@jupyterlab/cells';
import { TagListComponent } from './tagslist';
import * as React from 'react';
import { NotebookGeneratorOptionsManager } from './generators';

export interface TagsToolComponentProps {
  // widget: TagsWidget;
  allTagsList: string[];
<<<<<<< HEAD
  tracker: INotebookTracker;
=======
  generatorOptionsRef: NotebookGeneratorOptionsManager;
>>>>>>> 6264f971
}

export interface TagsToolComponentState {
  selected: string[];
}

export class TagsToolComponent extends React.Component<
  TagsToolComponentProps,
  TagsToolComponentState
> {
  constructor(props: TagsToolComponentProps) {
    super(props);
    this.state = {
      selected: []
    };
    this.tracker = this.props.tracker;
    this.node = null;
  }

  componentWillMount() {
    document.addEventListener('mousedown', this.handleClick, false);
  }

  componentWillUnmount() {
    document.removeEventListener('mousedown', this.handleClick, false);
  }

  changeSelectionState = (newState: string, add: boolean) => {
    if (add) {
      let selectedTags = this.state.selected;
      selectedTags.push(newState);
      this.setState({ selected: selectedTags });
    } else {
      let selectedTags = this.state.selected;
      let newSelectedTags: string[] = [];
      for (let i = 0; i < selectedTags.length; i++) {
        if (selectedTags[i] !== newState) {
          newSelectedTags.push(selectedTags[i]);
        }
      }
      if (newSelectedTags.length === 0) {
        newSelectedTags = [];
      }
      this.setState({ selected: newSelectedTags });
    }
  };

  deselectAllTags = () => {
    this.setState({ selected: [] });
  };

<<<<<<< HEAD
  cellModelContainsTag(tag: string, cellModel: ICellModel) {
    let tagList = cellModel.metadata.get('tags') as string[];
    if (tagList) {
      for (let i = 0; i < tagList.length; i++) {
        if (tagList[i] === tag) {
          return true;
        }
      }
      return false;
    }
  }

  containsTag(tag: string, cell: Cell) {
    if (cell === null) {
      return false;
    }
    return this.cellModelContainsTag(tag, cell.model);
  }

  selectCells = () => {
    let notebookPanel = this.tracker.currentWidget;
    if (notebookPanel) {
      let notebook = notebookPanel.content;
      let first: boolean = true;
      for (let i = 0; i < notebookPanel.model.cells.length; i++) {
        let currentCell = notebook.widgets[i] as Cell;
        for (let j = 0; j < this.state.selected.length; j++) {
          if (this.containsTag(this.state.selected[j], currentCell)) {
            if (first === true) {
              notebook.deselectAll();
              notebook.activeCellIndex = i;
              first = false;
            } else {
              notebook.select(notebook.widgets[i] as Cell);
            }
          }
        }
      }
    }
=======
  filterTags = () => {
    this.props.generatorOptionsRef.filtered = this.state.selected;
>>>>>>> 6264f971
  };

  handleClick = (e: any) => {
    if (this.node) {
      if (this.node.contains(e.target)) {
        return;
      }
      this.node = null;
    }
  };

  render() {
    return (
      <div>
        <TagListComponent
          allTagsList={this.props.allTagsList}
          selectionStateHandler={this.changeSelectionState}
          selectedTags={this.state.selected}
        />
<<<<<<< HEAD
        <span className={'clear-button'} onClick={() => this.deselectAllTags()}>
          {' '}
          Clear All{' '}
        </span>
        <span className={'select-button'} onClick={() => this.selectCells()}>
          {' '}
          Select Cells{' '}
        </span>
        <span className={'filter-button'}> Filter</span>
=======
        <button onClick={() => this.deselectAllTags()}> Clear All </button>
        <button onClick={() => this.filterTags()}> Filter </button>
>>>>>>> 6264f971
      </div>
    );
  }

  private node: any;
  private tracker: INotebookTracker;
}<|MERGE_RESOLUTION|>--- conflicted
+++ resolved
@@ -7,11 +7,8 @@
 export interface TagsToolComponentProps {
   // widget: TagsWidget;
   allTagsList: string[];
-<<<<<<< HEAD
   tracker: INotebookTracker;
-=======
   generatorOptionsRef: NotebookGeneratorOptionsManager;
->>>>>>> 6264f971
 }
 
 export interface TagsToolComponentState {
@@ -63,7 +60,6 @@
     this.setState({ selected: [] });
   };
 
-<<<<<<< HEAD
   cellModelContainsTag(tag: string, cellModel: ICellModel) {
     let tagList = cellModel.metadata.get('tags') as string[];
     if (tagList) {
@@ -103,10 +99,9 @@
         }
       }
     }
-=======
+    
   filterTags = () => {
     this.props.generatorOptionsRef.filtered = this.state.selected;
->>>>>>> 6264f971
   };
 
   handleClick = (e: any) => {
@@ -126,7 +121,6 @@
           selectionStateHandler={this.changeSelectionState}
           selectedTags={this.state.selected}
         />
-<<<<<<< HEAD
         <span className={'clear-button'} onClick={() => this.deselectAllTags()}>
           {' '}
           Clear All{' '}
@@ -135,11 +129,7 @@
           {' '}
           Select Cells{' '}
         </span>
-        <span className={'filter-button'}> Filter</span>
-=======
-        <button onClick={() => this.deselectAllTags()}> Clear All </button>
-        <button onClick={() => this.filterTags()}> Filter </button>
->>>>>>> 6264f971
+        <span onClick={() => this.filterTags()} className={'filter-button'}> Filter</span>
       </div>
     );
   }
