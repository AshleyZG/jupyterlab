{
  "jupyter.lab.setting-icon-class": "jp-TextEditorIcon",
  "jupyter.lab.setting-icon-label": "CodeMirror",
  "title": "CodeMirror",
  "description": "Text editor settings for all CodeMirror editors.",
  "properties": {
<<<<<<< HEAD
    "keyMap": {
      "default": "default",
      "description": "The keymap CodeMirror uses.",
      "title": "Key Map",
      "type": "string"
    },
    "theme": {
      "default": "default",
      "description": "The CodeMirror theme.",
      "title": "Theme",
      "type": "string"
=======
    "keyMap": { "type": "string", "title": "Key Map", "default": "default" },
    "theme": { "type": "string", "title": "Theme", "default": "default" },
    "scrollPastEnd": {
      "type": "boolean",
      "title": "Scroll behavior",
      "description": "Whether to scroll past the end of text document",
      "default": true
>>>>>>> 56679086
    }
  },
  "type": "object"
}<|MERGE_RESOLUTION|>--- conflicted
+++ resolved
@@ -4,7 +4,6 @@
   "title": "CodeMirror",
   "description": "Text editor settings for all CodeMirror editors.",
   "properties": {
-<<<<<<< HEAD
     "keyMap": {
       "default": "default",
       "description": "The keymap CodeMirror uses.",
@@ -16,15 +15,12 @@
       "description": "The CodeMirror theme.",
       "title": "Theme",
       "type": "string"
-=======
-    "keyMap": { "type": "string", "title": "Key Map", "default": "default" },
-    "theme": { "type": "string", "title": "Theme", "default": "default" },
+    },
     "scrollPastEnd": {
       "type": "boolean",
       "title": "Scroll behavior",
       "description": "Whether to scroll past the end of text document",
       "default": true
->>>>>>> 56679086
     }
   },
   "type": "object"
