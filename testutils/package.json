{
  "name": "@jupyterlab/testutils",
  "version": "1.0.1",
  "description": "JupyterLab - Test Utilities",
  "homepage": "https://github.com/jupyterlab/jupyterlab",
  "bugs": {
    "url": "https://github.com/jupyterlab/jupyterlab/issues"
  },
  "repository": {
    "type": "git",
    "url": "https://github.com/jupyterlab/jupyterlab.git"
  },
  "license": "BSD-3-Clause",
  "author": "Project Jupyter",
  "files": [
    "lib/*.d.ts",
    "lib/*.js.map",
    "lib/*.js",
    "default.json",
    "tsconfigtestbase.json"
  ],
  "main": "lib/index.js",
  "types": "lib/index.d.ts",
  "directories": {
    "lib": "lib/"
  },
  "scripts": {
    "build": "tsc",
    "clean": "rimraf lib",
    "prepublishOnly": "npm run build",
    "watch": "tsc --watch"
  },
  "dependencies": {
    "@jupyterlab/apputils": "^1.0.1",
    "@jupyterlab/cells": "^1.0.1",
    "@jupyterlab/codeeditor": "^1.0.0",
    "@jupyterlab/codemirror": "^1.0.1",
    "@jupyterlab/coreutils": "^3.0.0",
    "@jupyterlab/docregistry": "^1.0.1",
    "@jupyterlab/notebook": "^1.0.1",
    "@jupyterlab/rendermime": "^1.0.1",
    "@jupyterlab/services": "^4.0.1",
    "@phosphor/coreutils": "^1.3.1",
    "@phosphor/signaling": "^1.2.3",
    "identity-obj-proxy": "^3.0.0",
    "json-to-html": "~0.1.2",
    "node-fetch": "^2.6.0",
    "path": "~0.12.7",
    "simulate-event": "~1.4.0"
  },
  "devDependencies": {
<<<<<<< HEAD
    "@types/node-fetch": "^2.1.2",
    "lighthouse": "4.0.0-alpha.2-3.2.1",
    "typescript": "~3.1.1"
=======
    "@types/node-fetch": "^2.3.4",
    "typescript": "~3.5.1"
>>>>>>> bc65c274
  }
}<|MERGE_RESOLUTION|>--- conflicted
+++ resolved
@@ -49,13 +49,8 @@
     "simulate-event": "~1.4.0"
   },
   "devDependencies": {
-<<<<<<< HEAD
-    "@types/node-fetch": "^2.1.2",
+    "@types/node-fetch": "^2.3.4",
     "lighthouse": "4.0.0-alpha.2-3.2.1",
-    "typescript": "~3.1.1"
-=======
-    "@types/node-fetch": "^2.3.4",
     "typescript": "~3.5.1"
->>>>>>> bc65c274
   }
 }