--- conflicted
+++ resolved
@@ -16,10 +16,9 @@
 const package_data = require('./package.json');
 
 // Handle the extensions.
-<<<<<<< HEAD
-var jlab = package_data.jupyterlab;
-var extensions = jlab.extensions;
-var mimeExtensions = jlab.mimeExtensions;
+const jlab = package_data.jupyterlab;
+const extensions = jlab.extensions;
+const mimeExtensions = jlab.mimeExtensions;
 const { externalExtensions } = jlab;
 const packageNames = Object.keys(mimeExtensions).concat(
   Object.keys(extensions),
@@ -40,14 +39,6 @@
     mimeExtensions[key] = mimeExtension === true ? '' : mimeExtension;
   }
 }
-=======
-const jlab = package_data.jupyterlab;
-const extensions = jlab.extensions;
-const mimeExtensions = jlab.mimeExtensions;
-const packageNames = Object.keys(mimeExtensions).concat(
-  Object.keys(extensions)
-);
->>>>>>> 9d9ab2c3
 
 // Ensure a clear build directory.
 const buildDir = plib.resolve(jlab.buildDir);
